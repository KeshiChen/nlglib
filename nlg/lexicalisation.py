#############################################################################
##
## Copyright (C) 2013 Roman Kutlak, University of Aberdeen.
## All rights reserved.
##
## This file is part of SAsSy NLG library.
##
## You may use this file under the terms of the BSD license as follows:
##
## "Redistribution and use in source and binary forms, with or without
## modification, are permitted provided that the following conditions are
## met:
##   * Redistributions of source code must retain the above copyright
##     notice, this list of conditions and the following disclaimer.
##   * Redistributions in binary form must reproduce the above copyright
##     notice, this list of conditions and the following disclaimer in
##     the documentation and/or other materials provided with the
##     distribution.
##   * Neither the name of University of Aberdeen nor
##     the names of its contributors may be used to endorse or promote
##     products derived from this software without specific prior written
##     permission.
##
## THIS SOFTWARE IS PROVIDED BY THE COPYRIGHT HOLDERS AND CONTRIBUTORS
## "AS IS" AND ANY EXPRESS OR IMPLIED WARRANTIES, INCLUDING, BUT NOT
## LIMITED TO, THE IMPLIED WARRANTIES OF MERCHANTABILITY AND FITNESS FOR
## A PARTICULAR PURPOSE ARE DISCLAIMED. IN NO EVENT SHALL THE COPYRIGHT
## OWNER OR CONTRIBUTORS BE LIABLE FOR ANY DIRECT, INDIRECT, INCIDENTAL,
## SPECIAL, EXEMPLARY, OR CONSEQUENTIAL DAMAGES (INCLUDING, BUT NOT
## LIMITED TO, PROCUREMENT OF SUBSTITUTE GOODS OR SERVICES; LOSS OF USE,
## DATA, OR PROFITS; OR BUSINESS INTERRUPTION) HOWEVER CAUSED AND ON ANY
## THEORY OF LIABILITY, WHETHER IN CONTRACT, STRICT LIABILITY, OR TORT
## (INCLUDING NEGLIGENCE OR OTHERWISE) ARISING IN ANY WAY OUT OF THE USE
## OF THIS SOFTWARE, EVEN IF ADVISED OF THE POSSIBILITY OF SUCH DAMAGE."
##
#############################################################################


from copy import deepcopy
import re
import sys
import traceback
import logging

from nlg.structures import *
from nlg.aggregation import *

def get_log():
    print('__________________________ getting log for name: ' + __name__)
    return logging.getLogger(__name__)

get_log().addHandler(logging.NullHandler())


def lexicalise(msg):
    """ Perform lexicalisation on the message depending on the type. """
    if msg is None:
        return None
    elif isinstance(msg, str):
        return String(msg)
    elif isinstance(msg, Element):
        return msg
    elif isinstance(msg, MsgSpec):
        return lexicalise_message_spec(msg)
    elif isinstance(msg, Message):
        return lexicalise_message(msg)
    elif isinstance(msg, Paragraph):
        return lexicalise_paragraph(msg)
    elif isinstance(msg, Section):
        return lexicalise_section(msg)
    elif isinstance(msg, Document):
        return lexicalise_document(msg)
    else:
        raise TypeError('"%s" is neither a Message nor a MsgInstance' % msg)


# each message should correspond to a clause
def lexicalise_message_spec(msg):
    """ Return Element corresponding to given message specification.
    If the lexicaliser can not find correct lexicalisation, it returns None
    and logs the error.
    
    """
    get_log().debug('Lexicalising message specs')
    template = templates.template(msg.name)
    if template is None:
        get_log().warning('No sentence template for "%s"' % msg.name)
        result = String(str(msg))
        result._features = msg._features.copy()
        return result
    if isinstance(template, str):
        return String(template)
    template.set_features(msg._features.copy())
    # find arguments
    args = template.arguments()
    # if there are any arguments, replace them by values
    for arg in args:
        get_log().debug('Replacing %s in %s. ' % (str(arg), str(template)))
        val = msg.value_for(arg.id)
        get_log().debug(' val = %s' % repr(val))
        template.replace(arg, val)
    return template


# TODO: lexicalisation should replace Messages by {NLG Elements} and use
# RST relations to connect the clauses when applicable.
def lexicalise_message(msg):
    """ Return a copy of Message with MsgSpecs replaced by NLG Elements. """
    get_log().debug('Lexicalising message.')
    if msg is None: return None
    if isinstance(msg.nucleus, list):
        nucleus = [lexicalise(x) for x in msg.nucleus if x is not None]
    else:
        nucleus = lexicalise(msg.nucleus)
    satelites = [lexicalise(x) for x in msg.satelites if x is not None]
    # stick each message into a clause
    result = None
    if msg.rst == 'Conjunction' or msg.rst == 'Disjunction':
        result = CC(*satelites, conj=msg.marker)
    if msg.rst == 'Imply':
        if (len(satelites) != 1):
            get_log().error('expected only one satelite in implication; got '
                            + str(satelites))
        result = Phrase()
        result.set_head(nucleus)
        result.add_complement(*satelites)
        result.add_front_modifier('if')
        result.add_feature('COMPLEMENTISER', 'then')
    if msg.rst == 'ImpliedBy':
        if (len(satelites) != 1):
            get_log().error('expected only one satelite in implication; got '
                            + str(satelites))
        result = Phrase()
        result.set_head(nucleus)
        result.add_complement(*satelites)
        result.add_feature('COMPLEMENTISER', 'when')
    if msg.rst == 'Equivalence':
        if (len(satelites) != 1):
            get_log().error('expected only one satelite in equivalence; got '
                            + str(satelites))
        result = Phrase()
        result.set_head(nucleus)
        result.add_complement(*satelites)
        result.add_feature('COMPLEMENTISER', 'is')
    if msg.rst == 'Inequivalence':
        if (len(satelites) != 1):
            get_log().error('expected only one satelite in equivalence; got '
                            + str(satelites))
        result = Phrase()
        result.set_head(nucleus)
        result.add_complement(*satelites)
        result.add_feature('COMPLEMENTISER', 'is not')
    if msg.rst == 'Quantifier':
        # quantifiers have multiple nuclei (variables)
        if (len(satelites) != 1):
            get_log().error('expected only one satelite in implication; got '
                            + str(satelites))
        result = Phrase()
        if len(nucleus) == 1:
            np = NP(nucleus[0], String(msg.marker))
        else:
            cc = CC(*nucleus, conj='and')
            np = NP(cc, String(msg.marker))
        if (msg.marker.startswith('there exist')):
            np.add_complement('such that')
        np.add_post_modifier('(')
        result.set_head(np)
        result.add_complement(*satelites)
#        result.add_front_modifier('(')
        result.add_post_modifier(')')
    if msg.rst == 'Negation':
        result = Phrase()
        np = NP(nucleus, String(msg.marker))
        np.add_pre_modifier('(')
        result.set_head(np)
        result.add_complement(*satelites)
<<<<<<< HEAD
        result.add_post_modifier(')')
=======
    else:
        result = Message(msg.rst, nucleus, *satelites)
        result.marker = msg.marker
>>>>>>> 4fc8bf5c
    return result   

def lexicalise_paragraph(msg):
    """ Return a copy of Paragraph with MsgSpecs replaced by NLG Elements. """
    get_log().debug('Lexicalising paragraph.')
    if msg is None: return None
    messages = [lexicalise(x) for x in msg.messages if x is not None]
    return Paragraph(*messages)


def lexicalise_section(msg):
    """ Return a copy of a Section with MsgSpecs replaced by NLG Elements. """
    get_log().debug('Lexicalising section.')
    if msg is None: return None
    title = lexicalise(msg.title)
    paragraphs = [lexicalise(x) for x in msg.paragraphs if x is not None]
    return Section(title, *paragraphs)


def lexicalise_document(doc):
    """ Return a copy of a Document with MsgSpecs replaced by NLG Elements. """
    get_log().debug('Lexicalising document.')
    if doc is None: return None
    title = lexicalise(doc.title)
    sections = [lexicalise(x) for x in doc.sections if x is not None]
    return Document(title, *sections)


## TODO: hwo to lexicalise this given that NLG does know about tasks?
#def lexicalise_task(task, document):
#    """ Convert a task to a syntax tree with lexical items in it. """
#    get_log().debug('Lexicalising task %s' % str(task))
#    params = task.input_params[:]
#    key = task.name
#    sent = templates.template(key)
#    if None is sent:
#        sent = templates.template(task.id)
#    if None != sent:
#        _replace_placeholders_with_params(sent, params)
#    else:
#        print('Key "%s" or id "%s" not found' % (task.name, task.id))
#    return sent
#
#
#def _replace_placeholders_with_params(template, params):
#    get_log().debug('Replacing params in template:\n%s' % str(template))
#    get_log().debug('Params: \n\t %s' % str(params))
#    for c in sentence_iterator(template):
#        if (isinstance(c, PlaceHolder)):
#            id = c.id
#            var = params[id]
#            c.object = var
##           print('Replacing parameter %d with %s' % (id, var))

def create_template_from(string):
    return eval(string)





# this should be read from a domain lexicalisation file
fly = Word('fly', 'VERB')
put = Word('load', 'VERB')
move = Word('move', 'VERB')
using = Word('using', 'VERB')
drive = Word('drive', 'VERB')
unload = Word('unload', 'VERB')

into = Word('into', 'PREPOSITION')
from_ = Word('from', 'PREPOSITION')
to = Word('to', 'PREPOSITION')

you = None # Word('you', 'PRONOUN')

load_truck = Clause(you, VP(put, PlaceHolder(0), PP(into, PlaceHolder(1))))
drive_truck = Clause(you, VP(drive, PlaceHolder(0),
                                     PP(from_, PlaceHolder(1)),
                                     PP(to, PlaceHolder(2))))
unload_truck = Clause(you, VP(unload, PlaceHolder(0),
                                       PP(from_, PlaceHolder(1))))
load_airplane = Clause(you, VP(put, PlaceHolder(0),
                                      PP(into, PlaceHolder(1))))

fly_airplane = deepcopy(drive_truck)
fly_airplane.vp.head = fly
unload_airplane = unload_truck

move = Clause(you, VP(move, [PlaceHolder(0),
                             PP(from_, PlaceHolder(1)),
                             PP(to, PlaceHolder(2)),
                             VP(using, PlaceHolder(3))]))

start = Clause(you, VP(Word('start', 'VERB')))
finish = Clause(you, VP(Word('finish', 'VERB')))


# UAV domain

uav = Word('UAV', 'NOUN')
takeOff = Clause(uav, VP(Word('is', 'VERB'), Word('taking off', 'VERB')))
flyToTargetArea = Clause(uav, VP(Word('is', 'VERB'), Word('flying to the target area', 'VERB')))
takePhotos = Clause(uav, VP(Word('is', 'VERB'), Word('taking photos', 'VERB')))
selectLandingSite = Clause(uav, VP(Word('is', 'VERB'), Word('selecting landing site', 'VERB')))
flyToAirfieldA = Clause(uav, VP(Word('is', 'VERB'), Word('flying to airfield A', 'VERB')))
flyToAirfieldB = Clause(uav, VP(Word('is', 'VERB'), Word('flying to airfield B', 'VERB')))
flyToBase = Clause(uav, VP(Word('is', 'VERB'), Word('flying to the base', 'VERB')))
Land = Clause(uav, VP(Word('is', 'VERB'), Word('landing', 'VERB')))
SelectRunway = Clause(uav, VP(Word('is', 'VERB'), 'selecting a runway'))
LandOnLongRunway = Clause(uav, VP(Word('is', 'VERB'), Word('landing', 'VERB'), PP('on', 'a long runway')))
LandOnShortRunway = Clause(uav, VP(Word('is', 'VERB'), Word('landing', 'VERB'), PP('on', 'a short runway')))

# Workflow summary phrase specifications
the_workflow = NP(spec='the', head='workflow')
SummariseNumTasks = Clause(the_workflow,
                        VP('has', PlaceHolder('arg_num_steps'), 'tasks'))
SummariseNumChoices = Clause(the_workflow,
                        VP('has', PlaceHolder('arg_num_choices'), 'choices'))


# KickDetection
Drill = VP('drill')
Trip = VP('perform', 'tripping')
AdjustHSP = VP('adjust', 'HSP')
Monitor = VP('check', 'sensors')
SoftShutIn = VP('perform', 'soft', 'shut-in')
HardShutIn = VP('perform', 'hard', 'shut-in')

RecordData = Message('Elaboration',
                     VP('record', 'data', 'using the kill sheet'),
                     None)#PP('on', 'success', VP('assert', 'well_shut')))

sat = None#PP('on', 'success', VP('assert', 'kick_killed'))

WaitAndWeight = Message('Ellaboration',
    VP('kill', 'the kick', 'using the Wait and Weight method'), sat)
DrillersMethod = Message('Ellaboration',
    VP('kill', 'the kick', 'using the Driller\'s method'), sat)
ReverseCirculation = Message('Ellaboration',
    VP('kill', 'the kick', 'using Reverse Circulation'), sat)
Bullheading = Message('Ellaboration',
    VP('kill', 'the kick', 'using Bullheading'), sat)

RecordData = VP('record', 'data', 'using the kill sheet')
#PP('on', 'success', VP('assert', 'well_shut')))

sat = None#PP('on', 'success', VP('assert', 'kick_killed'))

WaitAndWeight = VP('kill', 'the kick', 'using the Wait and Weight method')
DrillersMethod = VP('kill', 'the kick', 'using the Driller\'s method')
ReverseCirculation = VP('kill', 'the kick', 'using Reverse Circulation')
Bullheading = VP('kill', 'the kick', 'using Bullheading')

ReopenWell = VP('reopen', 'the well')

SealWell = VP('seal', 'the well')
PlugWell = VP('plug', 'the well')

EmergencyTask = NP('emergency taks')
NormalTask = NP('task')

Need_speed = Clause(NP('the well'), VP('has to be shut quickly'))

kick = Clause(NP('a kick'), VP('was detected'))

shallow_depth = Clause(NP('the well'), VP('is in shallow depth'))


class SentenceTemplates:
    """SentenceTemplates provides mapping from STRIPS operators to sentences.
        The keys are actionN where N is the number of parameters. These
        are mapped to string compatible with string.format().
    """

    def __init__(self):
        self.templates = dict()
        self.templates['simple_message'] = Clause(None, PlaceHolder('val'))

        self.templates['string'] = Clause(None, VP(PlaceHolder('val')))
        self.templates['conjunction'] = None
        self.templates['inputCondition'] = start
        self.templates['outputCondition'] = finish
        self.templates['Start'] = start
        self.templates['Finish'] = finish
        self.templates['OutputCondition'] = finish
        self.templates['End'] = finish
        # logistics
        self.templates['load-truck'] = load_truck
        self.templates['drive-truck'] = drive_truck
        self.templates['unload-truck'] = unload_truck
        self.templates['load-airplane'] = load_airplane
        self.templates['fly-airplane'] = fly_airplane
        self.templates['unload-airplane'] = unload_airplane
        self.templates['move'] = move
        # UAV
        self.templates['takeOff'] = takeOff
        self.templates['flyToTargetArea'] = flyToTargetArea
        self.templates['takePhotos'] = takePhotos
        self.templates['selectLandingSite'] = selectLandingSite
        self.templates['flyToAirfieldA'] = flyToAirfieldA
        self.templates['flyToAirfieldB'] = flyToAirfieldB
        self.templates['flyToBase'] = flyToBase
        self.templates['Land'] = Land
        self.templates['selectRunway'] = SelectRunway
        self.templates['landOnLongRunway'] = LandOnLongRunway
        self.templates['landOnShortRunway'] = LandOnShortRunway
        self.templates['long_runway_required'] = 'long runway is required'
        self.templates['high_fuel_consumption'] = 'high fuel consumption'
        self.templates['batB'] = 'it is a better alternative than B'
        self.templates['batA'] = 'it is a better alternative than A'
        self.templates['slsA'] = 'site A is a suitable landing site'
        self.templates['slsB'] = 'site B is a suitable landing site'
        self.templates['CofG'] = 'the centre of gravity shifted'
        # workflow summary
        self.templates['SummariseNumTasks'] = SummariseNumTasks
        self.templates['SummariseNumChoices'] = SummariseNumChoices
        # kick detection
        self.templates['Drill'] = Drill
        self.templates['Trip'] = Trip
        self.templates['AdjustHSP'] = AdjustHSP
        self.templates['Monitor'] = Monitor
        self.templates['SoftShutIn'] = SoftShutIn
        self.templates['HardShutIn'] = HardShutIn
        self.templates['RecordData'] = RecordData
        self.templates['WaitAndWeight'] = WaitAndWeight
        self.templates['DrillersMethod'] = DrillersMethod
        self.templates['ReverseCirculation'] = ReverseCirculation
        self.templates['Bullheading'] = Bullheading
        self.templates['SealWell'] = SealWell
        self.templates['PlugWell'] = PlugWell
        self.templates['ReopenWell'] = ReopenWell

        self.templates['kick'] = kick
        self.templates['Need_speed'] = Need_speed
        self.templates['shallow_depth'] = shallow_depth

        self.templates['EmergencyTask'] = EmergencyTask
        self.templates['NormalTask'] = NormalTask
        # Logistics
        self.templates['Edinburgh'] = Clause(you, VP('drive to', 'Edinburgh'))
        self.templates['Perth'] = Clause(you, VP('drive to', 'Perth'))
        self.templates['Kincardine'] = Clause(you, VP('drive to', 'Kincardine'))
        self.templates['Stirling'] = Clause(you, VP('drive to', 'Stirling'))
        self.templates['Inverness'] = Clause(you, VP('drive to', 'Inverness'))
        self.templates['Aberdeen'] = Clause(you, VP('drive to', 'Aberdeen'))
        
        self.templates['drive_to_Edinburgh'] = Clause(you, VP('drive to', 'Edinburgh'))
        self.templates['drive_to_Perth'] = Clause(you, VP('drive to', 'Perth'))
        self.templates['drive_to_Kincardine'] = Clause(you, VP('drive to', 'Kincardine'))
        self.templates['drive_to_Stirling'] = Clause(you, VP('drive to', 'Stirling'))
        self.templates['drive_to_Inverness'] = Clause(you, VP('drive to', 'Inverness'))
        self.templates['drive_to_Aberdeen'] = Clause(you, VP('drive to', 'Aberdeen'))

        self.templates['edinburgh_bridge_closed'] = \
            'Forth Road Bridge outside Edinburgh is closed'
        self.templates['kincardie_bridge_10'] = \
            'the maximum allowed weight on Kincardine Bridge is 10 tons'
        self.templates['vehicle_weight_15'] = \
            'the weight of the vehicle is 15 tons'
        self.templates['traffic_very_slow'] = \
            'the traffic is very slow'
        self.templates['traffic_slow'] = \
            'the traffic is slow'
        self.templates['forecast_old'] = \
            'the forecast is recent'
        self.templates['forecast_high_wind'] = \
            'the weather forecast indicates high winds'
        self.templates['forecast_high_snow'] = \
            'the weather forecast indicates high snow fall'
        self.templates['accident'] = \
            'an accident'
        # TODO: fix the cheet with the preposition: eg. if template is NP, add 'of'
        self.templates['accident_on_bridge'] = \
            'of an accident on the bridge'
        self.templates['stirling_faster'] = \
            'going through Stirling is faster'
        self.templates['kincardine_faster'] = \
            'going through Kincardine is faster'
        self.templates['kincardine_better'] = \
            'going through Kincardine is better'
        self.templates['stirling_shorter'] = \
            'going through Stirling is faster'
        self.templates['kincardine_shorter'] = \
            'going through Kincardine is faster'

        self.templates['can_Edinburgh_to_Stirling'] = \
            'you can go from Edinburgh to Stirling'
        self.templates['can_Edinburgh_to_Kincardine'] = \
            'you can go from Edinburgh to Kincardine'
        self.templates['can_Edinburgh_to_Perth'] = \
            'you can go from Edinburgh to Perth'
        self.templates['can_Stirling_to_Perth'] = \
            'you can go from Stirling to Perth'
        self.templates['can_Perth_to_Aberdeen'] = \
            'you can go from Perth to Aberdeen'
        self.templates['can_Perth_to_Inverness'] = \
            'you can go from Perth to Inverness'
        self.templates['can_Aberdeen_to_Inverness'] = \
            'you can go from Aberdeen to Inverness'
        self.templates['can_Aberdeen_to_Perth'] = \
            'you can go from Aberdeen to Perth'
        self.templates['can_Inverness_to_Aberdeen'] = \
            'you can go from Inverness to Aberdeen'
        self.templates['can_Inverness_to_Perth'] = \
            'you can go from Inverness to Perth'
        self.templates['can_Perth_to_Stirling'] = \
            'you can go from Perth to Stirling'
        self.templates['can_Perth_to_Kincardine'] = \
            'you can go from Perth to Kincardine'
        self.templates['can_Perth_to_Edinburgh'] = \
            'you can go from Perth to Edinburgh'
        self.templates['can_Kincardine_to_Edinburgh'] = \
            'you can go from Kincardine to Edinburgh'
        self.templates['can_Stirling_to_Edinburgh'] = \
            'you can go from Stirling to Edinburgh'

        self.templates['edinburgh_stirling_not_possible'] = \
            'you cannot go from Edinburgh to Stirling'
        self.templates['edinburgh_kincardine_not_possible'] = \
            'you cannot go from Edinburgh to Kincardine'
        self.templates['edinburgh_perth_not_possible'] = \
            'you cannot go from Edinburgh to Perth'
        self.templates['stirling_perth_not_possible'] = \
            'you cannot go from Stirling to Perth'
        self.templates['perth_aberdeen_not_possible'] = \
            'you cannot go from Perth to Aberdeen'
        self.templates['perth_inverness_not_possible'] = \
            'you cannot go from Inverness to Inverness'
        self.templates['aberdeen_inverness_not_possible'] = \
            'you cannot go from Aberdeen to Inverness'
        self.templates['aberdeen_perth_not_possible'] = \
            'you cannot go from Aberdeen to Perth'
        self.templates['inverness_aberdeen_not_possible'] = \
            'you cannot go from Inverness to Aberdeen'
        self.templates['inverness_perth_not_possible'] = \
            'you cannot go from Inverness to Perth'
        self.templates['perth_stirling_not_possible'] = \
            'you cannot go from Perth to Stirling'
        self.templates['perth_kincardine_not_possible'] = \
            'you cannot go from Perth to Kincardine'
        self.templates['perth_edinburgh_not_possible'] = \
            'you cannot go from Perth to Edinburgh'
        self.templates['kincardine_edinburgh_not_possible'] = \
            'you cannot go from Kincardine to Edinburgh'
        self.templates['stirling_edinburgh_not_possible'] = \
            'you cannot go from Stirling to Edinburgh'

        self.templates['Stirling1'] = 'go to Stirling'
        self.templates['Stirling2'] = 'go to Stirling'
        self.templates['Edinburgh1'] = 'go to Edinburgh'
        self.templates['Edinburgh2'] = 'go to Edinburgh'
        self.templates['Aberdeen1'] = 'go to Aberdeen'
        self.templates['Aberdeen2'] = 'go to Aberdeen'
        self.templates['Inverness1'] = 'go to Inverness'
        self.templates['Inverness2'] = 'go to Inverness'
        self.templates['Perth1'] = 'go to Perth'
        self.templates['Perth2'] = 'go to Perth'
        self.templates['Kincardine1'] = 'go to Kincardine'
        self.templates['Kincardine2'] = 'go to Kincardine'

        self.templates['system_malfunction'] = 'system malfunction'
        self.templates['require_immediate_landing'] = \
            'UAV requires immediate landing'
        self.templates['-ilsA'] = \
            'no Instrumental Landing System detected at airfield A'
        self.templates['-ilsB'] = \
            'no Instrumental Landing System detected at airfield B'
        self.templates['-vlpA'] = \
            'no visual landing at airfield A possible'
        self.templates['lvA'] = \
            'low visibility at airfield A'
        self.templates['-alpA'] = \
            'no automated landing possible at airfield A'

        self.templates['ilsA'] = \
            'Instrumental Landing System detected at airfield A'
        self.templates['ilsB'] = \
            'Instrumental Landing System detected at airfield B'
        self.templates['vlpA'] = \
            'visual landing at airfield A possible'
        self.templates['alpA'] = \
            'automated landing possible at airfield A'
        self.templates['vlpB'] = \
            'visual landing at airfield B possible'
        self.templates['alpB'] = \
            'automated landing possible at airfield B'

        self.templates['kick'] = 'a kick was detected'
        self.templates['need_speed'] = 'the well has to be shut quickly'
        self.templates['shallow_depth'] = 'the well is in a shallow depth'
        self.templates['do_kill'] = 'kill the kick'
        self.templates['HSP_very_low'] = 'HSP is very low'

        self.templates['OpenChokeLine'] =\
            Clause(NP('you'), VP('open choke line'))
        self.templates['CollarsInBOP'] =\
            Clause(NP('you'), VP('collars in bop'))
        self.templates['InstallKillAssemblyAndTest'] =\
            Clause(NP('you'), VP('install kill assembly and test'))
        self.templates['CheckSpaceOut'] =\
            Clause(NP('you'), VP('check space out'))
        self.templates['ClosePipeRams'] =\
            Clause(NP('you'), VP('close pipe rams'))
        self.templates['LandStringAndClosePosilocks'] =\
            Clause(NP('you'), VP('land string and close posilocks'))
        self.templates['OpenKellyCock'] =\
            Clause(NP('you'), VP('open kelly cock'))
        self.templates['CheckSurfacePressures'] =\
            Clause(NP('you'), VP('check surface pressures'))
        self.templates['CheckUpwardForce'] =\
            Clause(NP('you'), VP('check upward force'))
        self.templates['DropStringThenCloseShearRams'] =\
            Clause(NP('you'), VP('drop string then close shear rams'))
        self.templates['ObserveWell'] =\
            Clause(NP('you'), VP('observe well'))
        self.templates['MusterAllCrewsForInformation'] =\
            Clause(NP('you'), VP('muster all crews for information'))
        self.templates['PrepareToKillWell'] =\
            Clause(NP('you'), VP('prepare to kill well'))

    def template(self, action):
        if action in self.templates:
            return deepcopy(self.templates[action])
        else:
            return None


templates = SentenceTemplates()

def add_templates(newtemplates):
    """ Add the given templates to the default SentenceTemplate instance. """
    for k, v in newtemplates:
        templates.templates[k] = v

def add_template(k, v, replace=True):
    if replace or (not k in templates.templates):
        templates.templates[k] = v
        return True
    else:
        return False

def del_template(k, silent=True):
    if silent and k not in templates.templates: return False
    del templates.templates[k]




<|MERGE_RESOLUTION|>--- conflicted
+++ resolved
@@ -174,13 +174,10 @@
         np.add_pre_modifier('(')
         result.set_head(np)
         result.add_complement(*satelites)
-<<<<<<< HEAD
         result.add_post_modifier(')')
-=======
     else:
         result = Message(msg.rst, nucleus, *satelites)
         result.marker = msg.marker
->>>>>>> 4fc8bf5c
     return result   
 
 def lexicalise_paragraph(msg):
