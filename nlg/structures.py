#############################################################################
##
## Copyright (C) 2013 Roman Kutlak, University of Aberdeen.
## All rights reserved.
##
## This file is part of SAsSy NLG library.
##
## You may use this file under the terms of the BSD license as follows:
##
## "Redistribution and use in source and binary forms, with or without
## modification, are permitted provided that the following conditions are
## met:
##   * Redistributions of source code must retain the above copyright
##     notice, this list of conditions and the following disclaimer.
##   * Redistributions in binary form must reproduce the above copyright
##     notice, this list of conditions and the following disclaimer in
##     the documentation and/or other materials provided with the
##     distribution.
##   * Neither the name of University of Aberdeen nor
##     the names of its contributors may be used to endorse or promote
##     products derived from this software without specific prior written
##     permission.
##
## THIS SOFTWARE IS PROVIDED BY THE COPYRIGHT HOLDERS AND CONTRIBUTORS
## "AS IS" AND ANY EXPRESS OR IMPLIED WARRANTIES, INCLUDING, BUT NOT
## LIMITED TO, THE IMPLIED WARRANTIES OF MERCHANTABILITY AND FITNESS FOR
## A PARTICULAR PURPOSE ARE DISCLAIMED. IN NO EVENT SHALL THE COPYRIGHT
## OWNER OR CONTRIBUTORS BE LIABLE FOR ANY DIRECT, INDIRECT, INCIDENTAL,
## SPECIAL, EXEMPLARY, OR CONSEQUENTIAL DAMAGES (INCLUDING, BUT NOT
## LIMITED TO, PROCUREMENT OF SUBSTITUTE GOODS OR SERVICES; LOSS OF USE,
## DATA, OR PROFITS; OR BUSINESS INTERRUPTION) HOWEVER CAUSED AND ON ANY
## THEORY OF LIABILITY, WHETHER IN CONTRACT, STRICT LIABILITY, OR TORT
## (INCLUDING NEGLIGENCE OR OTHERWISE) ARISING IN ANY WAY OUT OF THE USE
## OF THIS SOFTWARE, EVEN IF ADVISED OF THE POSSIBILITY OF SUCH DAMAGE."
##
#############################################################################


import logging
from copy import deepcopy
from urllib.parse import quote_plus
import json


def get_log():
    return logging.getLogger(__name__)

get_log().addHandler(logging.NullHandler())


""" Data structures used by other packages. """

# macroplanning level structures
#   for content determination and content structuring

def enum(*sequential, **named):
    """ This functions declares a new type 'enum' that acts as an enum. """
    enums = dict(zip(sequential, range(len(sequential))), **named)
    reverse = dict((value, key) for key, value in enums.items())
    enums['reverse_mapping'] = reverse
    return type('Enum', (), enums)


""" Rhetorical Structure Theory relations """
RST = enum( 'Elaboration', 'Exemplification',
            'Contrast', 'Exception', 'Set',
            'List', 'Sequence', 'Alternative',
            'Conjunction', 'Disjunction',
            'Leaf'
          )


class Document:
    """ The class Document represents a container holding information about
        a document - title and a list of sections.

    """
    def __init__(self, title, *sections):
        """ Create a new Document instance with given title and with
            zero or more sections.

        """
        self.title = title
        self.sections = [s for s in sections if s is not None]

    def __repr__(self):
        descr = (repr(self.title) + '\n' +
                '\n\n'.join([repr(s) for s in self.sections if s is not None]))
        return 'Document:\ntitle: %s' % descr.strip()

    def __str__(self):
        descr = (str(self.title) + '\n' +
                '\n\n'.join([str(s) for s in self.sections if s is not None]))
        return descr

    def __eq__(self, other):
        return (isinstance(other, Document) and
                self.title == other.title and
                self.sections == other.sections)

    def constituents(self):
        """ Return a generator to iterate through the elements. """
        yield self.title
        for x in self.sections: yield from x.constituents()


class Section:
    """ The class Section represents a container holding information about
        a section of a document - a title and a list of paragraphs.

    """
    def __init__(self, title, *paragraphs):
        """ Create a new section with given title and zero or more paragraphs.

        """
        self.title = title
        self.paragraphs = [p for p in paragraphs if p is not None]

    def __repr__(self):
        descr = (repr(self.title) + '\n' +
                '\n'.join([repr(p) for p in self.paragraphs if p is not None]))
        return 'Section:\ntitle: %s' % descr.strip()

    def __str__(self):
        descr = (str(self.title) + '\n' +
                '\n'.join([str(p) for p in self.paragraphs if p is not None]))
        return descr

    def __eq__(self, other):
        return (isinstance(other, Section) and
                self.title == other.title and
                self.paragraphs == other.paragraphs)

    def constituents(self):
        """ Return a generator to iterate through the elements. """
        yield self.title
        for x in self.paragraphs: yield from x.constituents()


class Paragraph:
    """ The class Paragraph represents a container holding information about
        a paragraph of a document - a list of messages.

    """
    def __init__(self, *messages):
        """ Create a new Paragraph with zero or more messages. """
        self.messages = [m for m in messages if m is not None]

    def __repr__(self):
        descr = '; '.join([repr(m) for m in self.messages if m is not None])
        return 'Paragraph (%d):\n%s' % (len(self.messages), descr.strip())

    def __str__(self):
        descr = ('\t' +
                 '; '.join([str(m) for m in self.messages if m is not None]))
        return descr

    def __eq__(self, other):
        return (isinstance(other, Paragraph) and
                self.messages == other.messages)

    def constituents(self):
        """ Return a generator to iterate through the elements. """
        for x in self.messages: yield from x.constituents()


class Message:
    """ A representation of a message (usually a sentence).
        A message has a nucleus and zero or more satelites joined 
        by an RST (Rhetorical Structure Theory) relation.

    """
    def __init__(self, rel, nucleus, *satelites):
        """ Create a new Message with given relation between the nucleus
            and zero or more satelites. 

        """
        self.rst = rel
        self.nucleus = nucleus
        self.satelites = [s for s in satelites if s is not None]
        self.marker = ''

    def __repr__(self):
        descr = ' '.join( [repr(x) for x in
            ([self.nucleus] + self.satelites) if x is not None ] )
        if descr == '': descr = '_empty_'
        return 'Message (%s): %s' % (self.rst, descr.strip())

    def __str__(self):
        descr = ' '.join( [str(x) for x in
            ([self.nucleus] + self.satelites) if x is not None ] )
        return (descr.strip() if descr is not None else '')

    def __eq__(self, other):
        return (isinstance(other, Message) and
                self.rst == other.rst and
                self.nucleus == other.nucleus and
                self.satelites == other.satelites)

    def constituents(self):
        """ Return a generator to iterate through the elements. """
        if self.nucleus:
            if hasattr(self.nucleus, 'constituents'):
                yield from self.nucleus.constituents()
            else:
                yield self.nucleus
        for x in self.satelites:
            if hasattr(x, 'constituents'):
                yield from x.constituents()
            else:   
                yield x


class MsgSpec:
    """ MsgSpec specifies an interface for various message specifications.
    Because the specifications are domain dependent, this is just a convenience 
    interface that allows the rest of the library to operate on the messages.
    
    The name of the message is used during lexicalisation where the name is 
    looked up in an ontology to find corresponding syntactic frame. To populate
    the frame, the lexicaliser finds all variables and uses their names 
    as a key to look up the values in the corresponding message. For example,
    if the syntactic structure in the domain ontology specifies a variable
    named 'foo', the lexicaliser will call msg.value_for('foo'), which
    in turn calls self.foo(). This should return the value for the key 'foo'.
    
    """
    def __init__(self, name):
        self.name = name
        self._features = dict()

    def __repr__(self):
        return 'MsgSpec: %s' % str(self)

    def __str__(self):
        return str(self.name)

    def __eq__(self, other):
        return (isinstance(other, type(self)) and
                self.name == other.name)

    def value_for(self, data_member):
        """ Return a value for an argument using introspection. """
        if not hasattr(self, data_member):
            raise ValueError('Error: cannot find value for key: %s' %
                                data_member)
        m = getattr(self, data_member)
        if not hasattr(m, '__call__'):
            raise ValueError('Error: cannot call the method "%s"' %
                                data_member)
        return m()

    @classmethod
    def instantiate(Klass, data):
        return None


class StringMsgSpec(MsgSpec):
    """ Use this as a simple message that contains canned text. """
    def __init__(self, text):
        super().__init__('simple_message')
        self.text = text

    def value_for(self, param_idx):
        return String(self.text)


# microplanning level structures


class ElemntCoder(json.JSONEncoder):
    @staticmethod
    def to_json(python_object):
        if isinstance(python_object, Element):
            return {'__class__': str(type(python_object)),
                    '__value__': python_object.__dict__} 
        raise TypeError(repr(python_object) + ' is not JSON serializable')

    @staticmethod
    def from_json(json_object):
        if '__class__' in json_object:
            if json_object['__class__'] == "<class 'nlg.structures.Element'>":
                return Element.from_dict(json_object['__value__'])
            if json_object['__class__'] == "<class 'nlg.structures.String'>":
                return String.from_dict(json_object['__value__'])
            if json_object['__class__'] == "<class 'nlg.structures.Word'>":
                return Word.from_dict(json_object['__value__'])
            if json_object['__class__'] == "<class 'nlg.structures.PlaceHolder'>":
                return PlaceHolder.from_dict(json_object['__value__'])
            if json_object['__class__'] == "<class 'nlg.structures.Phrase'>":
                return Phrase.from_dict(json_object['__value__'])
            if json_object['__class__'] == "<class 'nlg.structures.Clause'>":
                return Clause.from_dict(json_object['__value__'])
            if json_object['__class__'] == "<class 'nlg.structures.NP'>":
                return NP.from_dict(json_object['__value__'])
            if json_object['__class__'] == "<class 'nlg.structures.VP'>":
                return VP.from_dict(json_object['__value__'])
            if json_object['__class__'] == "<class 'nlg.structures.PP'>":
                return PP.from_dict(json_object['__value__'])
            if json_object['__class__'] == "<class 'nlg.structures.AdjP'>":
                return AdjP.from_dict(json_object['__value__'])
            if json_object['__class__'] == "<class 'nlg.structures.AdvP'>":
                return AdvP.from_dict(json_object['__value__'])
            if json_object['__class__'] == "<class 'nlg.structures.CC'>":
                return CC.from_dict(json_object['__value__'])
                
        return json_object
        
        
class Element:
    """ A base class representing an NLG element.
        Aside for providing a base class for othe kinds of NLG elements,
        the class also implements basic functionality for elements.

    """
    def __init__(self, vname='visit_element'):
        self.id = 0 # this is useful for replacing elements
        self._visitor_name = vname
        self._features = dict()
#        self.realisation = ""

    def __eq__(self, other):
        if (not isinstance(other, Element)):
            return False
        # disregard realisation as that is only a cached value
        return (self.id == other.id and
                self._visitor_name == other._visitor_name and
                self._features == other._features)

    @classmethod
    def from_dict(Cls, dct):
        o = Cls()
        o.__dict__ = dct
        return o

    def to_str(self):
        return ""
    
    def to_JSON(self):
        return json.dumps(self, default=lambda o: o.__dict__, indent=4)
        
    def __repr__(self):
        return self.to_JSON()
        text = 'Element (%s): ' % self._visitor_name
        text += str(self._features)
        if '' != self.realisation:
            text += ' realisation:' + self.realisation
        return text

    def __str__(self):
        v = StrVisitor()
        self.accept(v)
        return v.to_str()
        
    def accept(self, visitor, element='child'):
        """Implementation of the Visitor pattern."""
        if self._visitor_name == None:
            raise ValueError('Error: visit method of uninitialized visitor '
                             'called!')
        # get the appropriate method of the visitor instance
        m = getattr(visitor, self._visitor_name)
        # ensure that the method is callable
        if not hasattr(m, '__call__'):
            raise ValueError('Error: cannot call undefined method: %s on '
                             'visitor' % self._visitor_name)
        # and finally call the callback
        m(self, element)

    def features_to_xml_attributes(self):
        features = ""
        for (k, v) in self._features.items():
            features += '%s="%s" ' % (quote_plus(str(k)), quote_plus(str(v)))
        return features

    def add_feature(self, feature, value):
        """ Add a feature to the feature set.
        If the feature exists, overwrite the old value.
        
        """
        self._features[feature] = value

    def has_feature(self, feature):
        """ Return True if the element has the given feature. """
        return (feature in self._features)

    def get_feature(self, feature):
        """ Return value for given feature or raise KeyError. """
        return self._features[feature]

    def feature(self, feat):
        """ Return value for given feature or None. """
        if feat in self._features: return self._features[feat]
        else: return None

    def del_feature(self, feat, val=None):
        """ Delete a feature, if the element has it else do nothing.
        If val is None, delete whathever value is assigned to the feature.
        Otherwise only delete the feature if it has matching value.

        """
        if feat in self._features:
            if val is not None: del self._features[feat]
            elif val == self._features[feat]: del self._features[feat]

    def set_features(self, features):
        """ Set the current features to the given features (dict). """
        self._features = features

    def constituents(self):
        """ Return a generator representing constituents of an element. """
        return []

    def arguments(self):
        """ Return any arguments (placeholders) from the elemen as a generator.
        
        """
        return list(filter(lambda x: isinstance(x, PlaceHolder),
                           self.constituents()))

    def replace(self, one, another):
        """ Replace first occurance of one with another.
        Return True if successful.
        
        """
        return False # basic implementation does nothing

    def replace_argument(self, arg_id, repl):
        """ Replace an argument with given id by repl if such argumen exists."""
        for a in self.arguments():
            if a.id == arg_id:
                return self.replace(a, repl)
        return False

    def replace_arguments(self, *args, **kwargs):
        """ Replace arguments with ids in the kwargs by the corresponding
        values.
        Replacements can be passed as a single dictionary or a kwarg list
        (e.g., arg1=x, arg2=y, ...)
        
        """
        # FIXME: this does not look correct...
        if len(args) > 0 and len(args) > 1:
            raise ValueError('too many parameters')
        elif len(args) > 0:
            for k, v in args[0]:
                self.replace_argument(k, v)
        else:
            for k, v in kwargs.items():
                self.replace_argument(k, v)

    @staticmethod
    def _strings_to_elements(*params):
        """ Check that all params are Elements and convert
        and any strings to String.
        
        """
        fn = lambda x: String(x) if isinstance(x, str) else x
        return map(fn, params)

    @staticmethod
    def _add_to_list(lst, *mods):
        """ Add modifiers to the given list. Convert any strings to String. """
        for p in Element._strings_to_elements(*mods):
            if p not in lst: lst.append(p)

    @staticmethod
    def _del_from_list(lst, *mods):
        """ Delete elements from a list. Convert any strings to String. """
        for p in Element._strings_to_elements(*mods):
            if p in lst: lst.remove(p)


class String(Element):
    """ String is a basic element representing canned text. """
    def __init__(self, val=""):
        super().__init__('visit_string')
        self.val = val
    
    def to_xml(self, element):
        text = ('<%s xsi:type="StringElement">'
                '\n\t<val>%s</val>\n</%s>\n'
                % (element, quote_plus(str(self.val)), element))
        return text
    
    def to_str(self):
        return str(self.val)
    
    def to_python(self):
        """ Return a representation that can be used as a python code. """
        return ('String(%s)' % val)
    
    def __eq__(self, other):
        if (not isinstance(other, String)):
            return False
        return (self.val == other.val and
                super().__eq__(other))

    def __str__(self):
        return str(self.val) if self.val is not None else ''

    def __repr__(self):
        return self.to_JSON()
        return ('String(%s)' % self.val)
        
    def constituents(self):
        return [self]


class Word(Element):
    """ Word represents word and its corresponding POS (Part-of-Speech) tag. """
    def __init__(self, word=None, pos=None):
        super().__init__('visit_word')
        self.word = word
        self.pos = pos

    def to_xml(self, element):
        # FIXME
        # a bug in simplenlg treats 'is' differently from 'be'
        # so keep 'is' in templates to allow simple to_str realisation
        # but change it to 'be' for simplenlg
        word = self.word
        if word == 'is': word = 'be'
        text = ('<%s xsi:type="WordElement" cat="%s">'
                '\n\t<base>%s</base>\n</%s>\n'
                % (element, quote_plus(str(self.pos)),
                    quote_plus(str(word)), element))
        return text
    
    def to_str(self):
        return self.word if self.word is not None else ''
    
    def to_python(self):
        if self.pos is not None:
            # assuming that if the word has POS it contains some word...
            return ('Word(%s, %s)' % (str(self.word), str(self.pos)))
        elif self.word is not None:
            return ('Word(%s)' % str(self.word))
        else:
            return 'Word()'
    
    def __eq__(self, other):
        if (not isinstance(other, Word)):
            return False
        return (self.word == other.word and
                self.pos == other.pos and
                super().__eq__(other))

    def __str__(self):
        return self.word if self.word is not None else ''

    def __repr__(self):
        return self.to_JSON()
        text = 'Word: %s (%s) %s' % (str(self.word),
                                     str(self.pos),
                                     str(self._features))
        return text

    def constituents(self):
        return [self]


class PlaceHolder(Element):
    """ An element used as a place-holder in a sentence. The purpose of this
        element is to make replacing arguments easier. For example, in a plan
        one might want to replace arguments of an action with the instantiated
        objects
        E.g.,   move (x, a, b) -->
                move PlaceHolder(x) from PlaceHolder(a) to PlaceHolder(b) -->
                move (the block) from (the table) to (the green block)
        
    """
    def __init__(self, id=None, obj=None):
        super().__init__('visit_placeholder')
        self.id = id
        self.set_value(obj)

    def to_xml(self, element):
        text = ('<%s xsi:type="StringElement">'
                '\n\t<val>%s</val>\n</%s>\n'
                % (element, quote_plus(str(self.id)), element))
        return text

    def to_str(self):
        if (self.value):
            return str(self.value)
        return str(self.id)
        
    def to_python(self):
        if self.obj is not None:
            return ('PlaceHolder(%s, %s)' % (self.id, str(self.obj)))
        elif self.id is not None:
            return ('PlaceHolder(%s)' % self.id)
        else:
            return ('PlaceHolder()')

    def __eq__(self, other):
        if (not isinstance(other, PlaceHolder)):
            return False
        else:
            return (self.id == other.id and
                    self.value == other.value and
                    super().__eq__(other))

    def __repr__(self):
        return self.to_JSON()
        return ('PlaceHolder: id=%s value=%s %s' %
                (repr(self.id), repr(self.value), repr(self._features)))

    def __str__(self):
        return self.to_str()

    def constituents(self):
        return [self]

    def set_value(self, val):
        self.value = String(val) if isinstance(val, str) else val


class Phrase(Element):
    """ A base class for all kinds of phrases - elements containing other
        elements in specific places of the construct (front-, pre-, post-
        modifiers as well as the head of the phrase and any complements.
        
        Not every phrase has need for all of the kinds of modiffications.

    """
    def __init__(self, type=None, dfn=None, vname='visit_phrase', **kwargs):
        super().__init__(vname)
        self.type = type
        self.discourse_fn = dfn
        self.front_modifier = list()
        self.pre_modifier = list()
        self.head = None
        self.complement = list()
        self.post_modifier = list()
        # see if anything was passed from above...
        if 'front_modifier' in kwargs:
            self.front_modifier = kwargs['front_modifier']
        if 'pre_modifier' in kwargs:
            self.pre_modifier = kwargs['pre_modifier']
        if 'head' in kwargs:
            self.head = kwargs['head']
        if 'complement' in kwargs:
            self.complement = kwargs['complement']
        if 'post_modifier' in kwargs:
            self.post_modifier = kwargs['post_modifier']

    def __eq__(self, other):
        if (not isinstance(other, Phrase)):
            return False
        return (self.type == other.type and
                self.discourse_fn == other.discourse_fn and
                self.front_modifier == other.front_modifier and
                self.pre_modifier == other.pre_modifier and
                self.head == other.head and
                self.complement == other.complement and
                self.post_modifier == other.post_modifier and
                super().__eq__(other))

    def __str__(self):
        if 'COMPLEMENTISER' in self._features:
            compl = self._features['COMPLEMENTISER']
        else:
            compl = ''
        data = [' '.join([str(o) for o in self.front_modifier]),
                 ' '.join([str(o) for o in self.pre_modifier]),
                 str(self.head) if self.head is not None else '',
                 compl,
                 ' '.join([str(o) for o in self.complement]),
                 ' '.join([str(o) for o in self.post_modifier])]
        # remove empty strings
        data = filter(lambda x: x != '', data)
        return (' '.join(data))

    def __repr__(self):
        return self.to_JSON()
        return ('(Phrase %s %s: "%s" %s)' %
                (self.type, self.discourse_fn, str(self), str(self._features)))

    def set_front_modifiers(self, *mods):
        """ Set front-modifiers to the passed parameters. """
        self.front_modifier = list(self._strings_to_elements(*mods))

    def add_front_modifier(self, *mods):
        """ Add one or more front-modifiers. """
        self._add_to_list(self.front_modifier, *mods)

    def del_front_modifier(self, *mods):
        """ Remove one or more front-modifiers if present. """
        self._del_from_list(self.front_modifier, *mods)

    def set_pre_modifiers(self, *mods):
        """ Set pre-modifiers to the passed parameters. """
        self.pre_modifier = list(self._strings_to_elements(*mods))

    def add_pre_modifier(self, *mods):
        """ Add one or more pre-modifiers. """
        self._add_to_list(self.pre_modifier, *mods)

    def del_pre_modifier(self, *mods):
        """ Delete one or more pre-modifiers if present. """
        self._del_from_list(self.pre_modifier, *mods)

    def set_complements(self, *mods):
        """ Set complemets to the given ones. """
        self.complement = list(self._strings_to_elements(*mods))

    def add_complement(self, *mods):
        """ Add one or more complements. """
        self._add_to_list(self.complement, *mods)

    def del_complement(self, *mods):
        """ Delete one or more complements if present. """
        self._del_from_list(self.complement, *mods)

    def set_post_modifiers(self, *mods):
        """ Set post-modifiers to the given parameters. """
        self.post_modifier = list(self._strings_to_elements(*mods))

    def add_post_modifier(self, *mods):
        """ Add one or more post-modifiers. """
        self._add_to_list(self.post_modifier, *mods)

    def del_post_modifier(self, *mods):
        """ Delete one or more post-modifiers if present. """
        self._del_from_list(self.post_modifier, *mods)

    def set_head(self, elt):
        """ Set head of the phrase to the given element. """
        self.head = String(elt) if isinstance(elt, str) else elt

    def yield_front_modifiers(self):
        """ Iterate through front modifiers. """
        for o in self.front_modifier:
            for x in o.constituents():
                yield x

    def yield_pre_modifiers(self):
        """ Iterate through pre-modifiers. """
        for o in self.pre_modifier:
            for x in o.constituents():
                yield x

    def yield_head(self):
        """ Iterate through the elements composing the head. """
        if self.head is not None:
            for x in self.head.constituents():
                yield x

    def yield_complements(self):
        """ Iterate through complements. """
        for o in self.complement:
            for x in o.constituents():
                yield x

    def yield_post_modifiers(self):
        """ Iterate throught post-modifiers. """
        for o in self.post_modifier:
            for x in o.constituents():
                yield x

    def constituents(self):
        """ Return a generator to iterate through constituents. """
        yield from self.yield_front_modifiers()
        yield from self.yield_pre_modifiers()
        yield from self.yield_head()
        yield from self.yield_complements()
        yield from self.yield_post_modifiers()

    # TODO: consider spliting the code below similarly to 'constituents()'
    def replace(self, one, another):
        """ Replace first occurance of one with another.
        Return True if successful.
        
        """
        for i, o in enumerate(self.front_modifier):
            if o == one:
                if another is None:
                    del sent.front_modifier[i]
                else:
                    self.front_modifier[i] = another
                return True
            else:
                if o.replace(one, another):
                    return True

        for i, o in enumerate(self.pre_modifier):
            if o == one:
                if another is None:
                    del sent.pre_modifier[i]
                else:
                    self.pre_modifier[i] = another
                return True
            else:
                if o.replace(one, another):
                    return True

        if self.head == one:
            self.head = another
            return True
        elif self.head is not None:
            if self.head.replace(one, another):
                return True

        for i, o in enumerate(self.complement):
            if o == one:
                if another is None:
                    del sent.complement[i]
                else:
                    self.complement[i] = another
                return True
            else:
                if o.replace(one, another):
                    return True

        for i, o in enumerate(self.post_modifier):
            if o == one:
                if another is None:
                    del sent.front_modifier[i]
                else:
                    self.front_modifier[i] = another
                return True
            else:
                if o.replace(one, another):
                    return True
        return False


class Clause(Phrase):
    """ Clause - sentence.
    From simplenlg:
     * <UL>
     * <li>FrontModifier (eg, "Yesterday")
     * <LI>Subject (eg, "John")
     * <LI>PreModifier (eg, "reluctantly")
     * <LI>Verb (eg, "gave")
     * <LI>IndirectObject (eg, "Mary")
     * <LI>Object (eg, "an apple")
     * <LI>PostModifier (eg, "before school")
     * </UL>

    """

    def __init__(self, subj=None, vp=None):
        super().__init__(type='CLAUSE', vname='visit_clause')
        self.set_subj(subj)
        self.set_vp(vp)

    def to_xml(self, element):
        features = self.features_to_xml_attributes()
        text = '<%s xsi:type="SPhraseSpec" %s>\n' % (element, features)
        return text
    
    def to_python(self):
        subj = None if self.subj is None else self.subj.to_python()
        vp =   None if self.vp is None else self.vp.to_python()
        if subj and vp:
            return ('Clause(%s, %s)' % (subj, vp))
        elif subj:
            return ('Clause(%s)' % (subj))
        elif vp:
            return ('Clause(%s)' % (vp))
        else:
            return 'Clause()'

    
    def __eq__(self, other):
        if (not isinstance(other, Clause)):
            return False
        return (self.subj == other.subj and
                self.vp == other.vp and
                super().__eq__(other))

    def __str__(self):
        return ' '.join([str(x) for x in
                        [self.subj, self.vp] if x is not None])

    def __repr__(self):
        return self.to_JSON()
        return ('Clause: subj=%s vp=%s\n(%s)' %
                (str(self.subj), str(self.vp), super().__str__()))

    def set_subj(self, subj):
        """ Set the subject of the clause. """
        # convert str to String if necessary
        self.subj = String(subj) if isinstance(subj, str) else subj

    def set_vp(self, vp):
        """ Set the vp of the clause. """
        self.vp = String(vp) if isinstance(vp, str) else vp

    def set_features(self, features):
        """ Set features on the VP. """
        if self.vp:
            self.vp.set_features(features)
    
    def constituents(self):
        """ Return a generator to iterate through constituents. """
        yield from self.yield_front_modifiers()
        if self.subj is not None:
            # TODO: can we use yield from here? I think so...
            for c in self.subj.constituents(): yield c
        yield from self.yield_pre_modifiers()
        if self.vp is not None:
            for c in self.vp.constituents(): yield c
        yield from self.yield_complements()
        yield from self.yield_post_modifiers()

    def replace(self, one, another):
        """ Replace first occurance of one with another.
        Return True if successful.
        
        """
        if self.subj == one:
            self.subj = another
            return True
        elif self.subj is not None:
            if self.subj.replace(one, another): return True

        if self.vp == one:
            self.vp = another
            return True
        elif self.vp is not None:
            if self.vp.replace(one, another): return True

        return super().replace(one, another)


class NP(Phrase):
    """
     * <UL>
     * <li>Specifier    (eg, "the")</LI>
     * <LI>PreModifier  (eg, "green")</LI>
     * <LI>Noun         (eg, "apple")</LI>
     * <LI>PostModifier (eg, "in the shop")</LI>
     * </UL>
     """
    def __init__(self, head=None, spec=None, compl=None):
        super().__init__(type='NOUN_PHRASE', vname='visit_np')
        self.set_spec(spec)
        self.set_head(head)
        if compl is not None: self.add_complement(compl)

    def __eq__(self, other):
        if (not isinstance(other, NP)):
            return False
        return (self.spec == other.spec and
                self.head == other.head and
                super().__eq__(other))

    def __str__(self):
        """ Return string representation of the class. """
        if self.spec is not None:
            return str(self.spec) + ' ' + super().__str__()
        else:
            return super().__str__()

    def to_xml(self, element):
        features = self.features_to_xml_attributes()
        text = '<%s xsi:type="NPPhraseSpec" %s>\n' % (element, features)
        return text

    def set_spec(self, spec):
        """ Set the specifier (e.g., determiner) of the NP. """
        # convert str to String if necessary
        self.spec = String(spec) if isinstance(spec, str) else spec

    def constituents(self):
        """ Return a generator to iterate through constituents. """
        if self.spec is not None:
            for c in self.spec.constituents(): yield c
        yield from self.yield_front_modifiers()
        yield from self.yield_pre_modifiers()
        yield from self.yield_head()
        yield from self.yield_complements()
        yield from self.yield_post_modifiers()

    def replace(self, one, another):
        """ Replace first occurance of one with another.
        Return True if successful.
        
        """
        if self.spec == one:
            self.spec = another
            return True
        elif self.spec is not None:
            if self.spec.replace(one, another): return True

        return super().replace(one, another)


class VP(Phrase):
    """
    * <UL>
     * <LI>PreModifier      (eg, "reluctantly")</LI>
     * <LI>Verb             (eg, "gave")</LI>
     * <LI>IndirectObject   (eg, "Mary")</LI>
     * <LI>Object           (eg, "an apple")</LI>
     * <LI>PostModifier     (eg, "before school")</LI>
     * </UL>
     """
    def __init__(self, head=None, *compl):
        super().__init__(type='VERB_PHRASE', vname='visit_vp')
        self.set_head(head)
        self.add_complement(*compl)

    def get_object(self):
        for c in self.complement:
            if ('discourseFunction' in c.features and
                c.features['discourseFunction'] == 'OBJECT'):
                return c
        return None

    def remove_object(self):
        compls = list()
        for c in self.complement:
            if ('discourseFunction' in c.features and
                c.features['discourseFunction'] == 'OBJECT'):
                continue
            else:
                compls.append(c)
        self.complement = compls

    def set_object(self, obj):
        self.remove_object()
        if obj is not None:
            if isinstance(obj, str): obj = String(obj)
            obj.features['discourseFunction'] = 'OBJECT'
            self.complement.insert(0, obj)

    def to_xml(self, element):
        features = self.features_to_xml_attributes()
        text = '<%s xsi:type="VPPhraseSpec" %s>\n' % (element, features)
        return text


class PP(Phrase):
    def __init__(self, head=None, *compl):
        super().__init__(type='PREPOSITIONAL_PHRASE', vname='visit_pp')
        self.set_head(head)
        self.add_complement(*compl)
    
    def to_xml(self, element):
        features = self.features_to_xml_attributes()
        text = '<%s xsi:type="PPPhraseSpec" %s>\n' % (element, features)
        return text


class AdvP(Phrase):
    def __init__(self, head=None, *compl):
        super().__init__(type='ADVERB_PHRASE', vname='visit_pp')
        self.set_head(head)
        self.add_complement(*compl)

    def to_xml(self, element):
        features = self.features_to_xml_attributes()
        text = '<%s xsi:type="AdvPhraseSpec" %s>\n' % (element, features)
        return text


class AdjP(Phrase):
    def __init__(self, head=None, *compl):
        super().__init__(type='ADJECTIVE_PHRASE', vname='visit_pp')
        self.set_head(head)
        self.add_complement(*compl)
    
    def to_xml(self, element):
        features = self.features_to_xml_attributes()
        text = '<%s xsi:type="AdjPhraseSpec" %s>\n' % (element, features)
        return text


class CC(Element):
    """ Coordinated clause with a conjunction. """

    def __init__(self, *coords, conj='and'):
        super().__init__(vname='visit_cc')
        self.coords = list()
        self.add_coordinate(*coords)
        self.add_feature('conj', conj)
        self.conj = conj

    def __eq__(self, other):
        if (not isinstance(other, CC)):
            return False
        else:
            return (self.coords == other.coords and
                    super().__eq__(other))

    def __str__(self):
        if self.coords is None: return ''
        result = ''
        conj = self.get_feature('conj')
        for i, x in enumerate(self.coords):
            if conj == 'and' and i < len(self.coords) - 2:
                result += ', '
            elif conj == 'and' and i == len(self.coords) - 1:
                result += ' and '
            else:
                result += ' ' + conj + ' '
            result += str(x)
        return result

    def to_xml(self, element):
        features = self.features_to_xml_attributes()
        text = ('<%s xsi:type="CoordinatedPhraseElement" %s>\n' %
                (element, features))
        return text

    def add_coordinate(self, *elts):
        """ Add one or more elements as a co-ordinate in the clause. """
        for e in self._strings_to_elements(*elts):
#            if e not in self.coords: self.coords.append(e)
            self.coords.append(e)

    def constituents(self):
        """ Return a generator to iterate through constituents. """
        if self.coords is not None:
            for c in self.coords:
                if hasattr(c, 'constituents'):
                    yield from c.constituents()
                else:
                    yield c

    def replace(self, one, another):
        """ Replace first occurance of one with another.
        Return True if successful.
        
        """
        for i, o in enumerate(self.coords):
            if o == one:
                if another is not None: self.coords[i] = another
                else: del self.coords[i]
                return True
        return False


# TODO: the visitor implementation is not right - look at Bruce Eckel's one
class IVisitor:
    def __init__(self):
        self.text = ''
        
    def visit_phrase(self, node, element=''):
        if node.front_modifier:
            for c in node.front_modifier:
                c.accept(self, 'frontMod')
        
        if node.pre_modifier:
            for c in node.pre_modifier:
                c.accept(self, 'preMod')
        
        if node.head:
            node.head.accept(self, 'head')

        if (node.has_feature('NEGATION') and
            node.get_feature('NEGATION') == 'TRUE'):
            self.text += ' not'

        if node.has_feature('COMPLEMENTISER'):
            self.text += ' ' + node.get_feature('COMPLEMENTISER')
                        
        if node.complement:
            for c in node.complement:
                c.accept(self, 'compl')

        if node.post_modifier:
            for c in node.post_modifier:
                c.accept(self, 'postMod')


class XmlVisitor(IVisitor):
    def __init__(self):
        self.header = '''
<?xml version="1.0" encoding="utf-8"?>
<nlg:NLGSpec xmlns="http://simplenlg.googlecode.com/svn/trunk/res/xml"
xmlns:nlg="http://simplenlg.googlecode.com/svn/trunk/res/xml"
xmlns:xsi="http://www.w3.org/2001/XMLSchema-instance"
xsi:schemaLocation="http://simplenlg.googlecode.com/svn/trunk/res/xml ">
<nlg:Request>

<Document cat="PARAGRAPH">
'''
        self.xml = ''
        self.footer = '''
</Document>
</nlg:Request>
</nlg:NLGSpec>
'''

    def visit_word(self, node, element):
        if (node is not None):
            self.xml += node.to_xml(element)
    
    def visit_string(self, node, element):
        if (node is not None):
            self.xml += node.to_xml(element)
    
    def visit_placeholder(self, node, element):
        if (node is not None):
            self.xml += node.to_xml(element)

    def visit_clause(self, node, element):
        if (node is not None):
            self.xml += node.to_xml(element)
        if node.subj:
            node.subj.accept(self, 'subj')
        if node.vp:
            node.vp.accept(self, 'vp')
        self.xml += '\n</%s>\n' % element

    def visit_np(self, node, element):
        if (node is not None):
            self.xml += node.to_xml(element)
        if node.spec:
            node.spec.accept(self, 'spec')
        self.visit_phrase(node)
        self.xml += '\n</%s>\n' % element

    def visit_vp(self, node, element):
        if (node is not None):
            self.xml += node.to_xml(element)
        self.visit_phrase(node)
        self.xml += '\n</%s>\n' % element

    def visit_pp(self, node, element):
        if (node is not None):
            self.xml += node.to_xml(element)
        self.visit_phrase(node)
        self.xml += '\n</%s>\n' % element

    def visit_cc(self, node, element):
        if (node is not None):
            self.xml += node.to_xml(element)
        for c in node.coords:
            c.accept(self, 'coord')
        self.xml += '\n</%s>\n' % element

    def to_xml(self):
        return (self.header + self.xml + self.footer).strip()
    
    def clear(self):
        self.xml = ''

    def __repr__(self):
        return ('[ XmlVisitor:\n%s]' % (self.header + self.xml + self.footer))


class StrVisitor(IVisitor):

    def visit_element(self, node, element):
        # there is no text in Element
        pass
    
    def visit_word(self, node, element):
        if (node is not None):
            self.text += ' ' + node.to_str()
    
    def visit_string(self, node, element):
        if (node is not None):
            self.text += ' ' + node.to_str()
    
    def visit_placeholder(self, node, element):
        if (node is not None):
            self.text += ' ' + node.to_str()
    
    def visit_clause(self, node, element):
        if (node.has_feature('NEGATION') and 
            node.get_feature('NEGATION') == 'TRUE'):
            self.text += ' not'
#        for e in node.front_modifier: e.accept()
#        for e in node.pre_modifier: e.accept()
        if node.subj:
            node.subj.accept(self)
        if node.vp:
            node.vp.accept(self)
#        for e in node.complement: e.accept()
#        for e in node.post_modifier: e.accept()
    
    def visit_np(self, node, element):
        if node.spec:
            node.spec.accept(self)
        self.visit_phrase(node)
    
    def visit_vp(self, node, element):
        self.visit_phrase(node)
    
    def visit_pp(self, node, element):
        self.visit_phrase(node)
    
    def visit_cc(self, node, element):
<<<<<<< HEAD
        if len(node.coords)  == 1:
            node.coords[0].accept(self)
        elif len(node.coords) == 2:
            node.coords[0].accept(self)
            self.text += ' ' + node.conj
            node.coords[1].accept(self)
        else:
            for c in node.coords[:-2]:
=======
        conj = node.get_feature('conj')
        if len(node.coords) > 2:
            for c in node.coords[:-1]:
>>>>>>> 4fc8bf5c
                c.accept(self)
                if conj == 'and':
                    self.text += ','
                else:
<<<<<<< HEAD
                    self.text += ' ' + node.conj
            node.coords[-2].accept(self)
            self.text += ' ' + node.conj
=======
                    self.text += ' ' + conj
            self.text = self.text[:-1] # remove the last ", "
            self.text += ' ' + conj
>>>>>>> 4fc8bf5c
            node.coords[-1].accept(self)

    def to_str(self):
        return self.text.strip().replace(' , ', ', ')
    
    def clear(self):
        self.text = ''
    
    def __repr__(self):
        return ('[ StrVisitor:\n%s]' % (self.text))


def sentence_iterator(sent):
    if isinstance(sent, Clause):
        for x in sentence_iterator(sent.vp):
            yield x
        yield sent.vp
        yield sent.subj
    
        return
    
    if isinstance(sent, Phrase):
        for o in reversed(sent.post_modifier):
            for x in sentence_iterator(o):
                yield x

        for o in reversed(sent.complement):
            for x in sentence_iterator(o):
                yield x

        if sent.head is not None:
            for x in sentence_iterator(sent.head):
                yield x

        for o in reversed(sent.pre_modifier):
            for x in sentence_iterator(o):
                yield x

        if isinstance(sent, NP):
            for x in sentence_iterator(sent.spec):
                yield x

        for o in reversed(sent.front_modifier):
            for x in sentence_iterator(o):
                yield x

    if isinstance(sent, CC):
        for x in sent.coords:
            yield x
        yield sent

    else:
        yield (sent)


def aggregation_sentence_iterator(sent):
    if isinstance(sent, Clause):
        for x in sentence_iterator(sent.vp):
            yield x
        return

    if isinstance(sent, Phrase):
        for o in reversed(sent.post_modifier):
            for x in sentence_iterator(o):
                yield x

    for o in reversed(sent.complement):
        for x in sentence_iterator(o):
            yield x

    for o in reversed(sent.pre_modifier):
        for x in sentence_iterator(o):
            yield x

    else:
        yield (sent)


def replace_element(sent, elt, replacement=None):
    if sent == elt:
        return True
    
    if isinstance(sent, Clause):
        if sent.subj == elt:
            sent.subj = replacement
            return True
        else:
            if replace_element(sent.subj, elt, replacement):
                return True;

        if sent.vp == elt:
            sent.vp = replacement
            return True

        else:
            if replace_element(sent.vp, elt, replacement):
                return True;

    if isinstance(sent, CC):
        for i, o in list(enumerate(sent.coords)):
            if (o == elt):
                if replacement is None:
                    del sent.coords[i]
                else:
                    sent.coords[i] = replacement
                return True

    if isinstance(sent, Phrase):
        res = False
        for i, o in reversed(list(enumerate(sent.post_modifier))):
            if (o == elt):
                if replacement is None:
                    del sent.post_modifier[i]
                else:
                    sent.post_modifier[i] = replacement
                return True
            else:
                if replace_element(o, elt, replacement):
                    return True
        for i, o in reversed(list(enumerate(sent.complement))):
            if (o == elt):
                if replacement is None:
                    del sent.complement[i]
                else:
                    sent.complement[i] = replacement
                return True
            else:
                if replace_element(o, elt, replacement):
                    return True
        if sent.head == elt:
            sent.head = replacement
            return True
        for i, o in reversed(list(enumerate(sent.pre_modifier))):
            if (o == elt):
                if replacement is None:
                    del sent.pre_modifier[i]
                else:
                    sent.pre_modifier[i] = replacement
                return True
            else:
                if replace_element(o, elt, replacement):
                    return True

        if isinstance(sent, NP):
            if sent.spec == elt:
                sent.spec = replacement
                return True

        for i, o in reversed(list(enumerate(sent.front_modifier))):
            if (o == elt):
                if replacement is None:
                    del sent.front_modifier[i]
                else:
                    sent.front_modifier[i] = replacement
                return True
            else:
                if replace_element(o, elt, replacement):
                    return True

    return False


class Tree:
    """ A class representing a syntax tree. """

<|MERGE_RESOLUTION|>--- conflicted
+++ resolved
@@ -1288,7 +1288,6 @@
         self.visit_phrase(node)
     
     def visit_cc(self, node, element):
-<<<<<<< HEAD
         if len(node.coords)  == 1:
             node.coords[0].accept(self)
         elif len(node.coords) == 2:
@@ -1297,24 +1296,13 @@
             node.coords[1].accept(self)
         else:
             for c in node.coords[:-2]:
-=======
-        conj = node.get_feature('conj')
-        if len(node.coords) > 2:
-            for c in node.coords[:-1]:
->>>>>>> 4fc8bf5c
                 c.accept(self)
                 if conj == 'and':
                     self.text += ','
                 else:
-<<<<<<< HEAD
                     self.text += ' ' + node.conj
             node.coords[-2].accept(self)
-            self.text += ' ' + node.conj
-=======
-                    self.text += ' ' + conj
-            self.text = self.text[:-1] # remove the last ", "
             self.text += ' ' + conj
->>>>>>> 4fc8bf5c
             node.coords[-1].accept(self)
 
     def to_str(self):
