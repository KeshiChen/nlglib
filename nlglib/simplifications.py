import re
import logging
from collections import defaultdict

from nlglib import prover
from nlglib.fol import flatten, var_for_idx
from nlglib.fol import Expr, Quantifier, fvars, opposite, subst, variant, deepen
from nlglib.fol import is_predicate, is_quantified, is_true, is_false, is_variable
from nlglib.fol import OP_TRUE, OP_FALSE, OP_NOT, OP_AND, OP_OR
from nlglib.fol import OP_EQUIVALENT, OP_IMPLIES, OP_IMPLIED_BY
from nlglib.fol import OP_EQUALS, OP_NOTEQUALS, OP_FORALL, OP_EXISTS
from nlglib.fol import LOGIC_OPS, BINARY_LOGIC_OPS
from nlglib.qm import qm


def get_log():
    return logging.getLogger(__name__)


# define what gets imported with `from simplifications import *`
__all__ = ['kleene', 'remove_conditionals',
           'push_neg',
           'nnf', 'pnf', 'miniscope',
           'push_quants', 'pull_quants',  'drop_quants',
           'minimise_qm', 'minimise_search']


def kleene(f):
    """ Take a FOL formula and try to simplify it. """
#    print('\nSimplifying op "{0}" args "{1}"'.format(f.op, f.args))
    if is_quantified(f): # remove variable that are not in f
        vars = set(f.vars)
        fv = fvars(f.args[0])
        needed = vars & fv
        if needed == set():
            return kleene(f.args[0])
        else:
            arg = kleene(f.args[0])
            variables = [v for v in f.vars if v in needed] # keep the same order
            if (arg != f.args[0]) or (len(needed) < len(f.vars)):
                return kleene(Quantifier(f.op, variables, arg))
            else:
                return f
    elif f.op == OP_NOT:
        arg = f.args[0]
        if arg.op == OP_NOT: # double neg
            return kleene(arg.args[0])
        elif is_true(arg): # -TRUE --> FALSE
            return Expr(OP_FALSE)
        elif is_false(arg): # -FALSE --> TRUE
            return Expr(OP_TRUE)
        elif arg.op == OP_EQUALS:
            return Expr(OP_NOTEQUALS,
                        kleene(arg.args[0]),
                        kleene(arg.args[1]))
        elif arg.op == OP_NOTEQUALS:
            return Expr(OP_EQUALS,
                        kleene(arg.args[0]),
                        kleene(arg.args[1]))
        else:
            arg2 = kleene(arg)
            if arg2 != arg:
                return kleene(Expr(OP_NOT, arg2))
            return f
    elif f.op == OP_AND:
        if any(map(is_false, f.args)): # if one conjuct is FALSE, expr is FALSE
            return Expr(OP_FALSE)
        elif len(f.args) == 1:
            return kleene(f.args[0])
        else: # remove conjuncts that are TRUE and simplify args
            args = list(map(kleene, filter(lambda x: not is_true(x),f.args)))
            used = set()
            unique = []
            for arg in args:
                if arg not in used:
                    used.add(arg)
                    unique.append(arg)
            if args != unique or f.args != unique:
                return kleene(Expr(OP_AND, *unique))
            else:
                return f
    elif f.op == OP_OR:
        if any(map(is_true, f.args)): # if one conjuct is TRUE, expr is TRUE
            return Expr(OP_TRUE)
        elif len(f.args) == 1:
            return kleene(f.args[0])
        else: # remove conjuncts that are FALSE and simplify args
            args = list(map(kleene, filter(lambda x: not is_false(x),f.args)))
            used = set()
            unique = []
            for arg in args:
                if arg not in used:
                    used.add(arg)
                    unique.append(arg)
            if args != unique or f.args != unique:
                return kleene(Expr(OP_OR, *unique))
            else:
                return f
    elif f.op == OP_IMPLIES:
        if is_false(f.args[0]) or is_true(f.args[1]):
            return Expr(OP_TRUE)
        elif is_true(f.args[0]):
            return kleene(f.args[1])
        elif is_false(f.args[1]):
            return kleene(Expr(OP_NOT, kleene(f.args[0])))
        else:
            arg1 = kleene(f.args[0])
            arg2 = kleene(f.args[1])
            if arg1 != f.args[0] or arg2 != f.args[1]:
                return kleene(Expr(OP_IMPLIES, arg1, arg2))
            else:
                return f
    elif f.op == OP_IMPLIED_BY:
        if is_false(f.args[1]) or is_true(f.args[0]):
            return Expr(OP_TRUE)
        elif is_true(f.args[1]):
            return kleene(f.args[0])
        elif is_false(f.args[0]):
            return kleene(Expr(OP_NOT, kleene(f.args[1])))
        else:
            arg1 = kleene(f.args[0])
            arg2 = kleene(f.args[1])
            if arg1 != f.args[0] or arg2 != f.args[1]:
                return kleene(Expr(OP_IMPLIES, arg1, arg2))
            else:
                return f
    elif f.op == OP_EQUIVALENT:
        if is_true(f.args[0]):
            return kleene(f.args[1])
        elif is_true(f.args[1]):
            return kleene(f.args[0])
        elif is_false(f.args[0]):
            return kleene(Expr(OP_NOT, kleene(f.args[1])))
        elif is_false(f.args[1]):
            return kleene(Expr(OP_NOT, kleene(f.args[0])))
        else:
            arg1 = kleene(f.args[0])
            arg2 = kleene(f.args[1])
            if arg1 != f.args[0] or arg2 != f.args[1]:
                return kleene(Expr(OP_EQUIVALENT, arg1, arg2))
            else:
                return f
    else:
        return f


def remove_conditionals(f):
    """ Return a copy of f where conditionals are replaced by & and |. """
    if f.op == OP_IMPLIES:
        p, q = f.args[0], f.args[1]
        return (remove_conditionals(~p) | remove_conditionals(q))
    elif f.op == OP_IMPLIED_BY:
        p, q = f.args[0], f.args[1]
        return (remove_conditionals(p) | remove_conditionals(~q))
    elif f.op == OP_EQUIVALENT:
        p, q = f.args[0], f.args[1]
        return (remove_conditionals(p) & remove_conditionals(q) |
                remove_conditionals(~p) & remove_conditionals(~q))
    elif is_quantified(f):
        return Quantifier(f.op, f.vars, remove_conditionals(f.args[0]))
    else:
        return Expr(f.op, *[remove_conditionals(x) for x in f.args])


def push_neg(f):
    """ Return a copy of f that has negation as close to terms as possible.
    Unlike nnf(), push_neg() leaves conditionals as they are.

    """
    if f.op == OP_NOT:
        arg = f.args[0]
        if arg.op == OP_NOT:
            return push_neg(arg.args[0])
        elif arg.op == OP_AND:
            return Expr(OP_OR, *[push_neg(Expr(OP_NOT, x)) for x in arg.args])
        elif arg.op == OP_OR:
            return Expr(OP_AND, *[push_neg(Expr(OP_NOT, x)) for x in arg.args])
        elif arg.op == OP_IMPLIES: # p -> q
            p, q = arg.args[0], arg.args[1]
            return ~(push_neg(p) >> push_neg(q))
        elif arg.op == OP_IMPLIED_BY: # p <- q
            p, q = arg.args[0], arg.args[1]
            return ~(push_neg(p) << push_neg(q))
        elif arg.op == OP_EQUIVALENT: # p <-> q
            p, q = arg.args[0], arg.args[1]
            return ~(push_neg(p) ** push_neg(q))
        elif arg.op == OP_FORALL:
            return Quantifier(OP_EXISTS, arg.vars,
                              push_neg(Expr(OP_NOT, arg.args[0])))
        elif arg.op == OP_EXISTS:
            return Quantifier(OP_FORALL, arg.vars,
                              push_neg(Expr(OP_NOT, arg.args[0])))
        else:
            return f
    elif f.op == OP_AND or f.op == OP_OR:
            return Expr(f.op, *[push_neg(x) for x in f.args])
    elif f.op == OP_IMPLIES:
        p, q = f.args[0], f.args[1]
        return (push_neg(p) >> push_neg(q))
    elif f.op == OP_IMPLIED_BY:
        p, q = f.args[0], f.args[1]
        return (push_neg(p) << push_neg(q))
    elif f.op == OP_EQUIVALENT:
        p, q = f.args[0], f.args[1]
        return (push_neg(p) ** push_neg(q))
    elif is_quantified(f):
        return Quantifier(f.op, f.vars, push_neg(f.args[0]))
    else:
        return f


def nnf(f):
    """ Create a Negated Normal Form """
    return push_neg(remove_conditionals(kleene(f)))


def unique_vars(f):
    """ Rename variable so that each variable appears only once per formula.
    >>> unique_vars(expr('(forall x: P(x)) | (forall x: Q(x)))')
    expr("(forall x: P(x)) | (forall x': Q(x'))")

    """
    def helper(f, used, substs):
        if is_variable(f):
            if f in substs: return substs[f]
            else: return f
        if is_quantified(f):
            # does this quantifier use a variable that is already used?
            clashing = (used & set(f.vars)) # set intersection
            if len(clashing) > 0:
                for var in clashing:
                    existing = used.union(*list(map(vars, substs.values())))
                    # rename any clashing variable
                    var2 = variant(var, existing)
                    substs[var] = var2
                used.update(f.vars)
                arg = helper(f.args[0], used, substs)
                return Quantifier(f.op,
                                  [subst(substs, x) for x in f.vars],
                                  *[subst(substs, x) for x in f.args])
            else:
                used.update(f.vars)
                arg = helper(f.args[0], used, substs)
                return Quantifier(f.op, f.vars, arg)
        else:
            return Expr(f.op, *[helper(x, used, substs) for x in f.args])
    return helper(f, set(), {})


def pull_quants(f):
    """ Pull out quantifiers to the front of the formula f.
    The function assumes that all operators have at most two arguments
    and all quantifiers have at most one variable
    (this can be achieved using the function deepen()).
    Also, each variabl name can be used only once per formula.

    """
    def rename_and_pull(f, quant, old_var1, old_var2, arg1, arg2):
        """ Helper function that renames given variable in a formula. """
        # when both variables are to be renamed, re-use the variable name
        # eg. (forall x: P(x) & forall y: Q(y)) <-> (forall x: P(x) & Q(x))
        new_var = None
        if old_var1: # rename left?
            new_var = variant(old_var1, fvars(f))
            a1 = subst({old_var1: new_var}, arg1)
        else:
            a1 = arg1
        if old_var2: # rename right?
            if not new_var:
                new_var = variant(old_var2, fvars(f))
            a2 = subst({old_var2: new_var}, arg2)
        else:
            a2 = arg2
        return Quantifier(quant, new_var, pullquants(Expr(f.op, a1 , a2)))

    def pullquants(f):
    #    print('pullquants({0})'.format(str(f)))
        if f.op == OP_AND:
            arg1 = pullquants(f.args[0])
            arg2 = pullquants(f.args[1])
            if arg1.op == OP_FORALL and arg2.op == OP_FORALL:
                return rename_and_pull(f, OP_FORALL,
                                       arg1.vars[0], arg2.vars[0],
                                       arg1.args[0], arg2.args[0])
            elif is_quantified(arg1):
                return rename_and_pull(f, arg1.op,
                                       arg1.vars[0], None,
                                       arg1.args[0], arg2)
            elif is_quantified(arg2):
                return rename_and_pull(f, arg2.op,
                                       None, arg2.vars[0],
                                       arg1, arg2.args[0])
            else:
                return (arg1 & arg2)
        elif f.op == OP_OR:
            arg1 = pullquants(f.args[0])
            arg2 = pullquants(f.args[1])
            if arg1.op == OP_EXISTS and arg2.op == OP_EXISTS:
                return rename_and_pull(f, OP_EXISTS,
                                       arg1.vars[0], arg2.vars[0],
                                       arg1.args[0], arg2.args[0])
            elif is_quantified(arg1):
                return rename_and_pull(f, arg1.op,
                                       arg1.vars[0], None,
                                       arg1.args[0], arg2)
            elif is_quantified(arg2):
                return rename_and_pull(f, arg2.op,
                                       None, arg2.vars[0],
                                       arg1, arg2.args[0])
            else:
                return (arg1 | arg2)
        elif f.op == OP_IMPLIES:
            arg1 = pullquants(f.args[0])
            arg2 = pullquants(f.args[1])
            if is_quantified(arg1):
                return rename_and_pull(f, opposite(arg1.op),
                                       arg1.vars[0], None,
                                       arg1.args[0], arg2)
            elif is_quantified(arg2):
                return rename_and_pull(f, arg2.op,
                                       None, arg2.vars[0],
                                       arg1, arg2.args[0])
            else:
                return (arg1 >> arg2)
        elif f.op == OP_IMPLIED_BY:
            arg1 = pullquants(f.args[0])
            arg2 = pullquants(f.args[1])
            if is_quantified(arg1):
                return rename_and_pull(f, arg1.op,
                                       arg1.vars[0], None,
                                       arg1.args[0], arg2)
            elif is_quantified(arg2):
                return rename_and_pull(f, opposite(arg2.op),
                                       None, arg2.vars[0],
                                       arg1, arg2.args[0])
            else:
                return (arg1 << arg2)
        elif f.op == OP_EQUIVALENT:
            arg1 = pullquants(f.args[0])
            arg2 = pullquants(f.args[1])
            return pullquants((arg1 >> arg2) & (arg1 << arg2))
        elif f.op == OP_NOT:
            arg = pullquants(f.args[0])
            if is_quantified(arg):
                return Quantifier(opposite(arg.op), f.vars, ~(arg.args[0]))
            else:
                return (~arg)
        else:
            return f

    return flatten(pullquants(unique_vars(deepen(f))))


def pnf(f):
    """ Return a copy of formula f in a Prenex Normal Form. """
    return flatten(pull_quants(nnf(f)))


def push_quants(f):
    """Return formula f' equivalent to f in which quantifiers have the smallest
    possible scope. Function assumes that each quantifier has only one variable
    and each operator has at most two arguments. Use deepen() to do that.

    """
    def pushquants(f):
    #    print('pushquant({0})'.format(f))
        if is_quantified(f):
            arg = f.args[0]
            if arg.op == OP_NOT:
                return ~pushquants(Quantifier(opposite(f.op), f.vars, arg.args[0]))
            elif is_quantified(arg):
                arg1 = pushquants(arg)
                # did pushquants have any effect?
                if arg1 == arg:
#                    # if no, see if changing the order of the quants has an effect
#                    arg2 = Quantifier(f.op, f.vars, arg.args[0])
#                    arg2_ = pushquants(arg2)
#                    if arg2 == arg2_:
#                        return Quantifier(f.op, f.vars, arg1)
#                    else:
#                        return Quantifier(arg.op, arg.vars, arg2_)
                    return Quantifier(f.op, f.vars, arg1)
                else:
                    return pushquants(Quantifier(f.op, f.vars, arg1))
            elif arg.op in [OP_AND, OP_OR]:
                arg1 = arg.args[0]
                arg2 = arg.args[1]
                variable = f.vars[0]
                if variable in fvars(arg1) and variable in fvars(arg2):
                    if ((arg.op == OP_AND and f.op == OP_FORALL) or
                        (arg.op == OP_OR and f.op == OP_EXISTS)):
                        return pushquants(Expr(arg.op,
                                          Quantifier(f.op, f.vars, arg1),
                                          Quantifier(f.op, f.vars, arg2)))
                    else:
                        return Quantifier(f.op, f.vars, pushquants(arg))
                if variable in fvars(arg1):
                    return pushquants(Expr(arg.op,
                                      Quantifier(f.op, f.vars, arg1), arg2))
                if variable in fvars(arg2):
                    return pushquants(Expr(arg.op, arg1,
                                           Quantifier(f.op, f.vars, arg2)))
                else:
                    get_log().warning('Dropped quantifier "{0} : {1}" from "{2}"'
                                      .format(f.op, f.vars, f))
                    return arg
            elif arg.op == OP_IMPLIES:
                arg1 = arg.args[0]
                arg2 = arg.args[1]
                variable = f.vars[0]
                if variable in fvars(arg1) and variable in fvars(arg2):
                    return Quantifier(f.op, f.vars, pushquants(arg))
                elif variable in fvars(arg1):
                    quant = opposite(f.op)
                    return (pushquants(Quantifier(quant, variable, arg1)) >>
                            pushquants(arg2))
                elif variable in fvars(arg2):
                    return (pushquants(arg1) >>
                            pushquants(Quantifier(f.op, variable, arg2)))
                else:
                    get_log().warning('Dropped quantifier "{0} : {1}" from "{2}"'
                                      .format(f.op, f.vars, f))
                    return (pushquants(arg1) >> pushquants(arg2))
            elif arg.op == OP_IMPLIED_BY:
                arg1 = arg.args[0]
                arg2 = arg.args[1]
                variable = f.vars[0]
                if variable in fvars(arg1) and variable in fvars(arg2):
                    return Quantifier(f.op, f.vars, pushquants(arg))
                elif variable in fvars(arg1):
                    return (pushquants(Quantifier(f.op, variable, arg1)) <<
                            pushquants(arg2))
                elif variable in fvars(arg2):
                    quant = opposite(f.op)
                    return (pushquants(arg1) <<
                            pushquants(Quantifier(quant, variable, arg2)))
                else:
                    get_log().warning('Dropped quantifier "{0} : {1}" from "{2}"'
                                      .format(f.op, f.vars, f))
                    return (pushquants(arg1) << pushquants(arg2))
            else:
                return Quantifier(f.op, f.vars[0], pushquants(f.args[0]))
        elif f.op == OP_NOT:
            return ~pushquants(f.args[0])
        elif f.op in BINARY_LOGIC_OPS:
            return Expr(f.op, *[pushquants(x) for x in f.args])
        else:
            return f

    return pushquants(deepen(f))


def miniscope(f):
    """ Return a normalised copy of f with the minimu scope of quantifiers. """
    return flatten(push_quants(nnf(f)))


def drop_quants(f):
    """Remove quantifiers from a formula. """
    def drop(f):
        if is_quantified(f):
            return drop(f.args[0])
        else:
            return f
    return drop(pull_quants(f))


class EvaluationError(Exception):
    pass


def evaluate_prop(f, assignment):
    """Evaluate a propositional formula with respect to the given assignment.
#    The assignment should be a dict with 2 keys: 'True' and 'False'. The values
#    for those keys should be a collection of strings corresponding to
#    the operator names - predicates with 0 arity (acting as propositions).
    The assignment maps propositions (0-ary predicates) to True or False.

    """
    if f.op == OP_TRUE:
        return True
    elif f.op == OP_FALSE:
        return False
    elif f.op == OP_NOT:
        return not evaluate_prop(f.args[0], assignment)
    elif f.op == OP_AND:
        return all(evaluate_prop(x, assignment) == True for x in f.args)
    elif f.op == OP_OR:
        return any(evaluate_prop(x, assignment) == True for x in f.args)
    elif f.op == OP_IMPLIES:
        args = [evaluate_prop(x, assignment) for x in f.args]
        return not (args[0] == True and args[1] == False)
    elif f.op == OP_IMPLIED_BY:
        args = [evaluate_prop(x, assignment) for x in f.args]
        return not (args[0] == False and args[1] == True)
    elif f.op == OP_EQUIVALENT:
        args = [evaluate_prop(x, assignment) for x in f.args]
        return (args[0] == args[1])
    elif is_predicate(f) and len(f.args) == 0:
        try:
            return assignment[f]
        except KeyError:
            raise EvaluationError('Predicate "{0}" is not in the assignment.'.
                                  format(str(f)))
    else:
        msg = ('The Quine-McCluskey algorithm is defined only for '
               'propositional logic. The operator "{0}" is not defined '
               'in propositional logic.'.format(f))
        raise EvaluationError(msg)


def collect_propositions(f):
    """Collect propositions (zero-place predicates)."""
    def helper(f, result):
        if is_predicate(f) and len(f.args) == 0:
            result.add(f)
        else:
            for x in f.args:
                helper(x, result)
        return result
    return sorted(helper(f, set()))


def mk_assignment(val, propositions):
    """Assign True or False to `vars` depending on value.
    The value is an integer representing binary values of the vars.
    E.g., 5 would result in the assignment .., 0, 0, 1, 0, 1.

    """
    result = {}
    mask = 1
    vars = list(reversed(propositions))
    for i in range(len(vars)):
        result[vars[i]] = (mask & (val >> i)) == 1
    return result


def calculate_output(f):
    """Calculate the output of the given propositional formula.
    Return 3 lists of numbers corresponsing to when a formula evaluates to
    True, False and don't cate based on alphabetically sorted predicates.

    """
    propositions = collect_propositions(f)
    num_props = len(propositions)
    true, false, dc = [], [], []
    for i in range(2**num_props):
        assignment = mk_assignment(i, propositions)
        y = evaluate_prop(f, assignment)
        if y:
            true.append(i)
        elif not y:
            false.append(i)
        else: # this won't happen with `evaluate_prop()`.
            dc.append(i)
    return true, false, dc


def mk_formula_from(ones, vars=None):
    """Return a formula corresponding to the output of QM algorithm.
    >>> mk_formula_from(['X100', '1X11', '10X0'])
    ((B & ~C & ~D) | (A & C & D) | (A & ~B & ~D))

    """
    # is it a contradiction?
    if ones == []:
        return Expr(OP_FALSE)
    first = ones[0]
    # is it a tautology?
    if all(x.lower() == 'x' for x in first):
        return Expr(OP_TRUE)
    # for anything else, return the sum of products
    return Expr(OP_OR, *[mk_product(prod, vars) for prod in ones])


def mk_product(string, vars=None):
    """Make a product (OP_AND) from a string of 1, 0 and X chars. """
    num_vars = len(string)
    if vars is not None:
        assert (len(vars) == num_vars)
    else:
        vars = [var_for_idx(i) for i in range(num_vars)]
    args = []
    for i in range(num_vars):
        if string[i] == '1':
            args.append(vars[i])
        elif string[i] == '0':
            args.append(~vars[i])
    return Expr(OP_AND, *args)


def minimise_qm(f):
    """Calculate the output of a predicate logic formula and return a minimal
    form created by the Quine-McCluskey algorithm.

    """
    return kleene(mk_formula_from(
        qm(*(calculate_output(f))), collect_propositions(f)))


def create_combinations(f, atoms, ops):
    """Return a generator of formulas `f` extended by operators and atoms.
    >>>list(create_combinations(expr('P'), [expr('Q')], LOGIC_OPS))
    [(~ P), (& P, Q), (| P, Q), (==> P, Q), (<== P, Q), (<=> P, Q)]

    """
    for op in ops:
        if op == OP_NOT:
            yield (~f)
        else:
            for a in atoms:
                yield Expr(op, f, a)


class Heuristic:
    """Create a new heuristic instance that uses costs from a file
    or a default cost of 1 if the file cannot be read or path is None.
    See `read_costs` for file layout.

    """

    def __init__(self, path=None):
        if path:
            self.costs = self.read_costs(path)
        else:
            self.costs = defaultdict(list)
            self.costs['_'].append( ('_', 1) )

    def operator_cost(self, op, context):
        """Return the cost of the operator `op` given the `context`.
        The `context` is just a `str` representation of
        the formula (eg 'p & q' when the operator is '&').

        """
        if op in self.costs:
            for ctx, cost in self.costs[op]:
                if ctx == '_':
                    return cost
                elif re.search(ctx, context):
                    return cost
        # if we got here, the operator is not in the cost dict or
        # it is in the cost dict, but the context did not match
        # so use the default cost
        for ctx, cost in self.costs['_']:
            if ctx == '_':
                return cost

    def formula_cost(self, formula):
        """Return the cost of formula `f` calculated using the heuristic `h`."""
        if formula.args:
            return (self.operator_cost(formula.op, str(formula)) +
                    sum([self.formula_cost(a) for a in formula.args]))
        return 0

    def read_costs(self, path):
        """Read a cost file given by `path` and return a dict with costs.
        The dictionary has operators as keys and pairs as values.
        The pairs have a string as the first element and a cost (int)
        as the second element.
        E.g., {~: [('[&]', 3), # negation over conjunction has cost 3
                   ('[|]', 2), # negation over disjunction has cost 2
                   ('_', 1)]}  # negation in any other context has cost 1
        The "don't care" pattern is the underscore. If an op is not in
        the dict, use the default value, which is 1 unless specified by
        the pattern _ _ n.

        """
        result = defaultdict(list)
        with open(path, 'r') as f:
            for line in f:
                text = line.partition('#')[0].strip() # allow comments '#'
                if not text:
                    continue
                op, ctx, cost = text.split()
                p = (ctx, int(cost))
                result[op].append(p)
        # note that the costs are checked in the same order in which they are
        # specified in the file. If the user specified the default cost, this
        # will still use the user's choice instead of the default below.
        result['_'].append( ('_', 1) ) # (default cost 1)
        return result


def bfs(f, h, operators, max=0):
    """Return the best formula given a heuristic `h`. """
    get_log().debug('running search for shortest formula using ops {}'
                    .format(operators))
    if max == 0:
        max = h.formula_cost(f)
    closed = set()
    atoms = sorted(collect_propositions(f), key=lambda x: str(x))
    queue = atoms[:]
    best = None
    best_cost = max if max > 0 else 1000
    while queue:
        current = queue.pop(0)
        get_log().debug('...current: {}'.format(str(current)))
        if h.formula_cost(current) < best_cost:
            if prover.test_equivalent(f, current, []):
                best = current
                best_cost = h.formula_cost(best)
                if (max == -1):
                    return best
        new = [n for n in create_combinations(current, atoms, operators)
            if h.formula_cost(n) < best_cost and n not in closed]
        queue.extend(new)
        closed.update(new)
    return best or f


def minimise_search(f, h_file, ops=LOGIC_OPS, max=-1):
    """Return a formula minimised using the breadth first search. """
    if prover.test_tautology(f, []):
        return Expr(OP_TRUE)
    if prover.test_contradiction(f, []):
        return Expr(OP_FALSE)
    h = Heuristic(h_file)
    return bfs(f, h, ops, max)


simplification_ops = {
    'NNF': nnf,
    'PNF': pnf,
    'Deepen': deepen,
    'Flatten': flatten,
    'Kleene': kleene,
    'Push Negation': push_neg,
    'Miniscope': miniscope,
    'Drop Quantifiers': drop_quants,
    'Pull Quantifiers': pull_quants,
    'Push Quantifiers': push_quants,
    'Remove Conditionals': remove_conditionals,
    # 'use_axioms': .use_axioms,
    # 'search': lambda x: minimise_search(x, heur),
    'Quine-McCluskey': minimise_qm,
}

<<<<<<< HEAD
=======


>>>>>>> bdb0214a
############################################################################
#
# Copyright (C) 2015 Roman Kutlak, University of Aberdeen.
# All rights reserved.
#
# This file is part of SAsSy NLG library.
#
# You may use this file under the terms of the BSD license as follows:
#
# "Redistribution and use in source and binary forms, with or without
# modification, are permitted provided that the following conditions are
# met:
#   * Redistributions of source code must retain the above copyright
#     notice, this list of conditions and the following disclaimer.
#   * Redistributions in binary form must reproduce the above copyright
#     notice, this list of conditions and the following disclaimer in
#     the documentation and/or other materials provided with the
#     distribution.
#   * Neither the name of University of Aberdeen nor
#     the names of its contributors may be used to endorse or promote
#     products derived from this software without specific prior written
#     permission.
#
# THIS SOFTWARE IS PROVIDED BY THE COPYRIGHT HOLDERS AND CONTRIBUTORS
# "AS IS" AND ANY EXPRESS OR IMPLIED WARRANTIES, INCLUDING, BUT NOT
# LIMITED TO, THE IMPLIED WARRANTIES OF MERCHANTABILITY AND FITNESS FOR
# A PARTICULAR PURPOSE ARE DISCLAIMED. IN NO EVENT SHALL THE COPYRIGHT
# OWNER OR CONTRIBUTORS BE LIABLE FOR ANY DIRECT, INDIRECT, INCIDENTAL,
# SPECIAL, EXEMPLARY, OR CONSEQUENTIAL DAMAGES (INCLUDING, BUT NOT
# LIMITED TO, PROCUREMENT OF SUBSTITUTE GOODS OR SERVICES; LOSS OF USE,
# DATA, OR PROFITS; OR BUSINESS INTERRUPTION) HOWEVER CAUSED AND ON ANY
# THEORY OF LIABILITY, WHETHER IN CONTRACT, STRICT LIABILITY, OR TORT
# (INCLUDING NEGLIGENCE OR OTHERWISE) ARISING IN ANY WAY OUT OF THE USE
# OF THIS SOFTWARE, EVEN IF ADVISED OF THE POSSIBILITY OF SUCH DAMAGE."
#
############################################################################<|MERGE_RESOLUTION|>--- conflicted
+++ resolved
@@ -735,11 +735,7 @@
     'Quine-McCluskey': minimise_qm,
 }
 
-<<<<<<< HEAD
-=======
-
-
->>>>>>> bdb0214a
+
 ############################################################################
 #
 # Copyright (C) 2015 Roman Kutlak, University of Aberdeen.
